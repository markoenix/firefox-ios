--- conflicted
+++ resolved
@@ -69,11 +69,7 @@
         "repositoryURL": "https://github.com/skhamis/rust-components-swift",
         "state": {
           "branch": "update-for-fxios",
-<<<<<<< HEAD
-          "revision": "686383d39bb507e9a86822a8638babf17f0ec625",
-=======
           "revision": "1f1aba21157b0da730a5f3c7029bfca448cbec5e",
->>>>>>> 72c0a0e5
           "version": null
         }
       },
