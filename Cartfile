github "getsentry/sentry-cocoa"             ~> 4.2
github "SnapKit/SnapKit"                    ~> 5.0
github "SDWebImage/SDWebImage"              ~> 5.0
github "mozilla-mobile/onepassword-app-extension"    "add-framework-support"
github "DaveWoodCom/XCGLogger"              ~> 7.0
github "cezheng/Fuzi"                       ~> 3.0
github "mozilla-mobile/MappaMundi"          "master"
<<<<<<< HEAD
github "mozilla-services/shavar-prod-lists" "89.0"
=======
github "mozilla-services/shavar-prod-lists" "89.0"

# Release version of application-services
github "mozilla/application-services"      "v87.1.0"
>>>>>>> a3362e72
<|MERGE_RESOLUTION|>--- conflicted
+++ resolved
@@ -5,11 +5,4 @@
 github "DaveWoodCom/XCGLogger"              ~> 7.0
 github "cezheng/Fuzi"                       ~> 3.0
 github "mozilla-mobile/MappaMundi"          "master"
-<<<<<<< HEAD
-github "mozilla-services/shavar-prod-lists" "89.0"
-=======
-github "mozilla-services/shavar-prod-lists" "89.0"
-
-# Release version of application-services
-github "mozilla/application-services"      "v87.1.0"
->>>>>>> a3362e72
+github "mozilla-services/shavar-prod-lists" "89.0"